--- conflicted
+++ resolved
@@ -46,12 +46,9 @@
 	FormInput                      *FormInputTable
 	FormInputOption                *FormInputOptionTable
 	Forms                          *FormsTable
-<<<<<<< HEAD
 	FormInputApiConfig             *FormInputApiConfigTable
 	FormInputApiHeaders            *FormInputApiHeaderTable
-=======
 	GdprLogs                       *GDPRLogsTable
->>>>>>> 3d2b9b4a
 	GlobalBlacklist                *GlobalBlacklist
 	GuildLeaveTime                 *GuildLeaveTime
 	GuildMetadata                  *GuildMetadataTable
@@ -257,16 +254,11 @@
 		d.SubscriptionSkus,    // depends on skus
 		d.FeedbackEnabled,
 		d.Forms,
-<<<<<<< HEAD
 		d.FormInput,           // depends on forms
 		d.FormInputOption,     // depends on form inputs
 		d.FormInputApiConfig,  // depends on form inputs
 		d.FormInputApiHeaders, // depends on form input api config
-=======
-		d.FormInput,       // depends on forms
-		d.FormInputOption, // depends on form inputs
 		d.GdprLogs,
->>>>>>> 3d2b9b4a
 		d.GlobalBlacklist,
 		d.GuildLeaveTime,
 		d.GuildMetadata,
